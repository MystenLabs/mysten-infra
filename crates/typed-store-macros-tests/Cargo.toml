--- conflicted
+++ resolved
@@ -14,6 +14,7 @@
 eyre = "0.6.8"
 fdlimit = "0.2.1"
 pre = "0.2.0"
+once_cell = "1.13.0"
 proc-macro2 = "1.0.24"
 quote = "1.0.9"
 rocksdb = { version = "0.19.0", features = ["snappy", "lz4", "zstd", "zlib", "multi-threaded-cf"], default-features = false }
@@ -21,17 +22,10 @@
 syn = { version = "1.0.64", features = ["derive"] }
 tempfile = "3.3.0"
 thiserror = "1.0.31"
-<<<<<<< HEAD
-collectable = "0.0.2"
-fdlimit = "0.2.1"
-pre = "0.2.0"
-once_cell = "1.13.0"
-=======
 tokio = { version = "1.20.0", features = ["sync", "macros", "rt"] }
 tracing = "0.1.35"
 typed-store = { path = "../typed-store" }
 typed-store-macros = { path = "../typed-store-macros" }
 
 [dependencies]
-eyre = "0.6.8"
->>>>>>> 868eee08
+eyre = "0.6.8"